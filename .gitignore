--- conflicted
+++ resolved
@@ -1,6 +1,3 @@
 outputs
-<<<<<<< HEAD
 output
-=======
-__pycache__/
->>>>>>> 01fcc192
+__pycache__/